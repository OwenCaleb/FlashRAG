# <div align="center">⚡FlashRAG: A Python Toolkit for Efficient RAG Research<div>


<div align="center">
<a href="https://arxiv.org/abs/2405.13576" target="_blank"><img src=https://img.shields.io/badge/arXiv-b5212f.svg?logo=arxiv></a>
<a href="https://huggingface.co/datasets/ignore/FlashRAG_datasets" target="_blank"><img src=https://img.shields.io/badge/%F0%9F%A4%97%20HuggingFace%20Datasets-27b3b4.svg></a>
<a href="https://github.com/RUC-NLPIR/FlashRAG/blob/main/LICENSE"><img alt="License" src="https://img.shields.io/badge/LICENSE-MIT-green"></a>
<a><img alt="Static Badge" src="https://img.shields.io/badge/made_with-Python-blue"></a>
</div>

<h4 align="center">

<p>
<a href="#wrench-installation">Installation</a> |
<a href="#sparkles-features">Features</a> |
<a href="#running-quick-start">Quick-Start</a> |
<a href="#gear-components"> Components</a> |
<a href="#robot-supporting-methods"> Supporting Methods</a> |
<a href="#notebook-supporting-datasets"> Supporting Datasets</a> |
<a href="#raised_hands-additional-faqs"> FAQs</a>
</p>

</h4>
FlashRAG is a Python toolkit for the reproduction and development of Retrieval Augmented Generation (RAG) research. Our toolkit includes 32 pre-processed benchmark RAG datasets and 12 state-of-the-art RAG algorithms. 

<p align="center">
<img src="asset/framework.jpg">
</p>

With FlashRAG and provided resources, you can effortlessly reproduce existing SOTA works in the RAG domain or implement your custom RAG processes and components.
<p>
<a href="https://trendshift.io/repositories/10454" target="_blank"><img src="https://trendshift.io/api/badge/repositories/10454" alt="RUC-NLPIR%2FFlashRAG | Trendshift" style="width: 250px; height: 55px;" width="250" height="55"/></a>
</p>


## :sparkles: Features

- **Extensive and Customizable Framework**: Includes essential components for RAG scenarios such as retrievers, rerankers, generators, and compressors, allowing for flexible assembly of complex pipelines.

- **Comprehensive Benchmark Datasets**: A collection of 32 pre-processed RAG benchmark datasets to test and validate RAG models' performances.

- **Pre-implemented Advanced RAG Algorithms**: Features 12 advancing RAG algorithms with reported results, based on our framework. Easily reproducing results under different settings.

- **Efficient Preprocessing Stage**: Simplifies the RAG workflow preparation by providing various scripts like corpus processing for retrieval, retrieval index building, and pre-retrieval of documents.

- **Optimized Execution**: The library's efficiency is enhanced with tools like vLLM, FastChat for LLM inference acceleration, and Faiss for vector index management.

## :mag_right: Roadmap

FlashRAG is still under development and there are many issues and room for improvement. We will continue to update. And we also sincerely welcome contributions on this open-source toolkit.

- [x] Support OpenAI models
- [ ] Support Claude and Gemini models
- [x] Provdide instructions for each component
- [x] Integrate sentence Transformers
- [ ] Inlcude more RAG approaches
- [ ] Add more evaluation metrics (e.g., Unieval, name-entity F1) and benchmarks (e.g., RGB benchmark)
- [ ] Enhance code adaptability and readability


## :page_with_curl: Changelog

<<<<<<< HEAD
[24/06/11] We have integrated `sentence transformers` in the retriever module. More retrievers can be used.

[24/06/05] We have provided detailed document for reproducing existing methods (see [how to reproduce ](./docs/reproduce_experiment.md) and [baseline details](./docs/baseline_details.md)) and [<u>configurations settings</u>](./docs/configuration.md)
=======
[24/06/05] We have provided detailed document for reproducing existing methods (see [how to reproduce](./docs/reproduce_experiment.md) and [baseline details](./docs/baseline_details.md)) and [<u>configuration settings</u>](./docs/configuration.md).
>>>>>>> 29e92a10

[24/06/02] We have provided an introduction of FlashRAG for beginners, see [<u>an introduction to flashrag</u>](./docs/introduction_for_beginners_en.md) ([<u>中文版</u>](./docs/introduction_for_beginners_zh.md)).

[24/05/31] We supported Openai-series models as generator. 

## :wrench: Installation 

To get started with FlashRAG, simply clone it from Github and install (requires Python 3.9+): 

```bash
git clone https://github.com/RUC-NLPIR/FlashRAG.git
cd FlashRAG
pip install -e . 
```

Due to the incompatibility when installing `faiss` using `pip`, it is necessary to use the following conda command for installation.
```bash
# CPU-only version
conda install -c pytorch faiss-cpu=1.8.0

# GPU(+CPU) version
conda install -c pytorch -c nvidia faiss-gpu=1.8.0
```


## :rocket: Quick Start


### Toy Example

For beginners, we provide a [<u>an introduction to flashrag</u>](./docs/introduction_for_beginners_en.md) ([<u>中文版</u>](./docs/introduction_for_beginners_zh.md)) to help you familiarize yourself with our toolkit. Alternatively, you can directly refer to the code below.

Run the following code to implement a naive RAG pipeline using provided toy datasets.
The default retriever is `e5` and default generator is `llama2-7B-chat`. You need to fill in the corresponding model path in the following command. If you wish to use other models, please refer to the detailed instructions below.

```bash
cd examples/quick_start
python simple_pipeline.py \
    --model_path=<LLAMA2-7B-Chat-PATH> \
    --retriever_path=<E5-PATH>
```

After the code is completed, you can view the intermediate results of the run and the final evaluation score in the output folder under the corresponding path.

**Note:** This toy example is just to help test whether the entire process can run normally. Our toy retrieval document only contains 1000 pieces of data, so it may not yield good results.

### Using the ready-made pipeline

You can use the pipeline class we have already built (as shown in [<u>pipelines</u>](#pipelines)) to implement the RAG process inside. In this case, you just need to configure the config and load the corresponding pipeline.

Firstly, load the entire process's config, which records various hyperparameters required in the RAG process. You can input yaml files as parameters or directly as variables. The priority of variables as input is higher than that of files.

```python
from flashrag.config import Config

config_dict = {'data_dir': 'dataset/'}
my_config = Config(config_file_path = 'my_config.yaml',
                config_dict = config_dict)
```

We provide comprehensive guidance on how to set configurations, you can see our [<u>configuration guidance</u>](./docs/configuration.md).
You can also refer to the [<u>basic yaml file</u>](./flashrag/config/basic_config.yaml) we provide to set your own parameters. 

Next, load the corresponding dataset and initialize the pipeline. The components in the pipeline will be automatically loaded.

```python
from flashrag.utils import get_dataset
from flashrag.pipeline import SequentialPipeline
from flashrag.prompt import PromptTemplate
from flashrag.config import Config

config_dict = {'data_dir': 'dataset/'}
my_config = Config(config_file_path = 'my_config.yaml',
                config_dict = config_dict)
all_split = get_dataset(my_config)
test_data = all_split['test']

pipeline = SequentialPipeline(my_config)
```

You can specify your own input prompt using `PromptTemplete`:
```python
prompt_templete = PromptTemplate(
    config, 
    system_prompt = "Answer the question based on the given document. Only give me the answer and do not output any other words.\nThe following are given documents.\n\n{reference}",
    user_prompt = "Question: {question}\nAnswer:"
)
pipeline = SequentialPipeline(my_config, prompt_template=prompt_templete)
```

Finally, execute `pipeline.run` to obtain the final result.

```python
output_dataset = pipeline.run(test_data, do_eval=True)
```
The `output_dataset` contains the intermediate results and metric scores for each item in the input dataset.
Meanwhile, the dataset with intermediate results and the overall evaluation score will also be saved as a file (if `save_intermediate_data` and `save_metric_score` are specified).

### Build your own pipeline

Sometimes you may need to implement more complex RAG process, and you can build your own pipeline to implement it.
You just need to inherit `BasicPipeline`, initialize the components you need, and complete the `run` function.

```python
from flashrag.pipeline import BasicPipeline
from flashrag.utils import get_retriever, get_generator

class ToyPipeline(BasicPipeline):
  def __init__(self, config, prompt_templete=None):
    # Load your own components
    pass

  def run(self, dataset, do_eval=True):
    # Complete your own process logic

    # get attribute in dataset using `.`
    input_query = dataset.question
    ...
    # use `update_output` to save intermeidate data
    dataset.update_output("pred",pred_answer_list)
    dataset = self.evaluate(dataset, do_eval=do_eval)
    return dataset
```

Please first understand the input and output forms of the components you need to use from our [<u>documentation</u>](./docs/basic_usage.md).


### Just use components

If you already have your own code and only want to use our components to embed the original code, you can refer to the [<u>basic introduction of the components</u>](./docs/basic_usage.md) to obtain the input and output formats of each component.

## :gear: Components

In FlashRAG, we have built a series of common RAG components, including retrievers, generators, refiners, and more. Based on these components, we have assembled several pipelines to implement the RAG workflow, while also providing the flexibility to combine these components in custom arrangements to create your own pipeline.

#### RAG-Components

<table>
  <thead>
    <tr>
      <th>Type</th>
      <th>Module</th>
      <th>Description</th>
    </tr>
  </thead>
  <tbody>
    <tr>
      <td rowspan="1">Judger</td>
      <td>SKR Judger</td>
      <td>Judging whether to retrieve using <a href="https://aclanthology.org/2023.findings-emnlp.691.pdf">SKR</a> method</td>
    </tr>
    <tr>
      <td rowspan="4">Retriever</td>
      <td>Dense Retriever</td>
      <td>Bi-encoder models such as dpr, bge, e5, using faiss for search</td>
    </tr>
    <tr>
      <td>BM25 Retriever</td>
      <td>Sparse retrieval method based on Lucene</td>
    </tr>
    <tr>
      <td>Bi-Encoder Reranker</td>
      <td>Calculate matching score using bi-Encoder</td>
    </tr>
    <tr>
      <td>Cross-Encoder Reranker</td>
      <td>Calculate matching score using cross-encoder</td>
    </tr>
    <tr>
      <td rowspan="4">Refiner</td>
      <td>Extractive Refiner</td>
      <td>Refine input by extracting important context</td>
    </tr>
    <tr>
      <td>Abstractive Refiner</td>
      <td>Refine input through seq2seq model</td>
    </tr>
    <tr>
      <td>LLMLingua Refiner</td>
      <td><a href="https://aclanthology.org/2023.emnlp-main.825/">LLMLingua-series</a> prompt compressor</td>
    </tr>
    <tr>
      <td>SelectiveContext Refiner</td>
      <td><a href="https://arxiv.org/abs/2310.06201">Selective-Context</a> prompt compressor</td>
    </tr>
    <tr>
      <td rowspan="4">Generator</td>
      <td>Encoder-Decoder Generator</td>
      <td>Encoder-Decoder model, supporting <a href="https://arxiv.org/abs/2007.01282">Fusion-in-Decoder (FiD)</a></td>
    </tr>
    <tr>
      <td>Decoder-only Generator</td>
      <td>Native transformers implementation</td>
    </tr>
    <tr>
      <td>FastChat Generator</td>
      <td>Accelerate with <a href="https://github.com/lm-sys/FastChat">FastChat</a></td>
    </tr>
    <tr>
      <td>vllm Generator</td>
      <td>Accelerate with <a href="https://github.com/vllm-project/vllm">vllm</a></td>
    </tr>
  </tbody>
</table>

#### Pipelines

Referring to a [<u>survey on retrieval-augmented generation</u>](https://arxiv.org/abs/2312.10997), we categorized RAG methods into four types based on their inference paths.

- **Sequential**: Sequential execuation of RAG process, like Query-(pre-retrieval)-retriever-(post-retrieval)-generator
- **Conditional**: Implements different paths for different types of input queries
- **Branching** : Executes multiple paths in parallel, merging the responses from each path
- **Loop**: Iteratively performs retrieval and generation

In each category, we have implemented corresponding common pipelines. Some pipelines have corresponding work papers.

<table>
    <thead>
        <tr>
            <th>Type</th>
            <th>Module</th>
            <th>Description</th>
        </tr>
    </thead>
    <tbody>
        <tr>
            <td rowspan="1">Sequential</td>
            <td>Sequential Pipeline</td>
            <td>Linear execution of query, supporting refiner, reranker</td>
        </tr>
        <tr>
            <td rowspan="1">Conditional</td>
            <td>Conditional Pipeline</td>
            <td>With a judger module, distinct execution paths for various query types</td>
        </tr>
        <tr>
            <td rowspan="2">Branching</td>
            <td>REPLUG Pipeline</td>
            <td>Generate answer by integrating probabilities in multiple generation paths</td>
        </tr>
          <td>SuRe Pipeline</td>
          <td>Ranking and merging generated results based on each document</td>
        </tr>
        <tr>
            <td rowspan="4">Loop</td>
            <td>Iterative Pipeline</td>
            <td>Alternating retrieval and generation</td>
        </tr>
        <tr>
            <td>Self-Ask Pipeline</td>
            <td>Decompose complex problems into subproblems using <a href="https://arxiv.org/abs/2210.03350">self-ask</a> </td>
        </tr>
        <tr>
            <td>Self-RAG Pipeline</td>
            <td>Adaptive retrieval, critique, and generation</td>
        </tr>
        <tr>
            <td>FLARE Pipeline</td>
            <td>Dynamic retrieval during the generation process</td>
        </tr>
    </tbody>
</table>


## :robot: Supporting Methods

We have implemented 12 works with a consistent setting of:
- **Generator:** LLAMA3-8B-instruct with input length of 2048
- **Retriever:** e5-base-v2 as embedding model, retrieve 5 docs per query
- **Prompt:** A consistent default prompt, template can be found in the [<u>method details</u>](./docs/baseline_details.md).

For open-source methods, we implemented their processes using our framework. For methods where the author did not provide source code, we will try our best to follow the methods in the original paper for implementation.

For necessary settings and hyperparameters specific to some methods, we have documented them in the **specific settings** column. For more details, please consult our [<u>reproduce guidance</u>](./docs/reproduce_experiment.md) and [<u>method details</u>](./docs/baseline_details.md).

It’s important to note that, to ensure consistency, we have utilized a uniform setting. However, this setting may differ from the original setting of the method, leading to variations in results compared to the original outcomes.


| Method               | Type           | NQ (EM) | TriviaQA (EM) | Hotpotqa (F1) | 2Wiki (F1)| PopQA (F1)| WebQA(EM) | Specific setting                                                                  |
|----------------------|----------------|---------|---------------|---------------|---------------|---------------|---------------|------------------------------------------------------------------------------------|
| Naive Generation     | Sequential     | 22.6    | 55.7          | 28.4          |  33.9| 21.7| 18.8| |
| Standard RAG         | Sequential     | 35.1    | 58.9          | 35.3          | 21.0 | 36.7|15.7| |
| [AAR-contriever-kilt](https://aclanthology.org/2023.acl-long.136.pdf)  | Sequential     | 30.1    | 56.8          | 33.4          | 19.8 | 36.1  | 16.1| |
| [LongLLMLingua](https://aclanthology.org/2023.acl-long.136.pdf)        | Sequential     | 32.2    | 59.2          | 37.5          |25.0| 38.7| 17.5| Compress Ratio=0.5 |
| [RECOMP-abstractive](https://aclanthology.org/2023.acl-long.136.pdf)   | Sequential     | 33.1    | 56.4          | 37.5          | 32.4 | 39.9| 20.2| |
| [Selective-Context](https://arxiv.org/abs/2310.06201)    | Sequential     | 30.5    | 55.6          | 34.4          |18.5| 33.5| 17.3| Compress Ratio=0.5|
| [Ret-Robust](https://arxiv.org/abs/2310.01558)           | Sequential     | 42.9    | 68.2          | 35.8          |43.4|57.2|33.7| Use LLAMA2-13B with trained lora|
| [SuRe](https://arxiv.org/abs/2404.13081)                 | Branching      | 37.1    | 53.2          | 33.4          |20.6|48.1|24.2| Use provided prompt|
| [REPLUG](https://arxiv.org/abs/2301.12652)               | Branching      | 28.9    | 57.7          | 31.2          |21.1|27.8|20.2|  |
| [SKR](https://aclanthology.org/2023.findings-emnlp.691.pdf)                  | Conditional    | 33.2   | 56.0          | 32.4          | 23.4 |31.7|17.0|Use infernece-time training data|
| [Self-RAG](https://arxiv.org/abs/2310.11511)             | Loop   | 36.4    | 38.2          | 29.6          | 25.1|32.7|21.9| Use trained selfrag-llama2-7B|
| [FLARE](https://arxiv.org/abs/2305.06983)                | Loop   | 22.5    | 55.8          | 28.0          |33.9| 20.7| 20.2| |
| [Iter-Retgen](https://arxiv.org/abs/2305.15294),      [ITRG](https://arxiv.org/abs/2310.05149)   | Loop | 36.8    | 60.1          | 38.3          | 21.6| 37.9| 18.2| |




## :notebook: Supporting Datasets & Document Corpus

### Datasets

We have collected and processed 35 datasets widely used in RAG research, pre-processing them to ensure a consistent format for ease of use. For certain datasets (such as Wiki-asp), we have adapted them to fit the requirements of RAG tasks according to the methods commonly used within the community. All datasets are available at [<u>Huggingface datasets</u>](https://huggingface.co/datasets/ignore/FlashRAG_datasets). 

For each dataset, we save each split as a `jsonl` file, and each line is a dict as follows:
```python
{
  'id': str,
  'question': str,
  'golden_answers': List[str],
  'metadata': dict
}
```


Below is the list of datasets along with the corresponding sample sizes:

| Task                      | Dataset Name    | Knowledge Source | # Train   | # Dev   | # Test |
|---------------------------|-----------------|------------------|-----------|---------|--------|
| QA                        | NQ              | wiki             | 79,168    | 8,757   | 3,610  |
| QA                        | TriviaQA        | wiki & web       | 78,785    | 8,837   | 11,313 |
| QA                        | PopQA           | wiki             | /         | /       | 14,267 |
| QA                        | SQuAD           | wiki             | 87,599    | 10,570  | /      |
| QA                        | MSMARCO-QA      | web              | 808,731   | 101,093 | /      |
| QA                        | NarrativeQA     | books and story  | 32,747    | 3,461   | 10,557 |
| QA                        | WikiQA          | wiki             | 20,360    | 2,733   | 6,165  |
| QA                        | WebQuestions    | Google Freebase  | 3,778     | /       | 2,032  |
| QA                        | AmbigQA         | wiki             | 10,036    | 2,002   | /      |
| QA                        | SIQA            | -                | 33,410    | 1,954   | /      |
| QA                        | CommenseQA      | -                | 9,741     | 1,221   | /      |
| QA                        | BoolQ           | wiki             | 9,427     | 3,270   | /      |
| QA                        | PIQA            | -                | 16,113    | 1,838   | /      |
| QA                        | Fermi           | wiki             | 8,000     | 1,000   | 1,000  |
| multi-hop QA              | HotpotQA        | wiki             | 90,447    | 7,405   | /      |
| multi-hop QA              | 2WikiMultiHopQA | wiki             | 15,000    | 12,576  | /      |
| multi-hop QA              | Musique         | wiki             | 19,938    | 2,417   | /      |
| multi-hop QA              | Bamboogle       | wiki             | /         | /       | 125    |
| Long-form QA              | ASQA            | wiki             | 4,353     | 948     | /      |
| Long-form QA              | ELI5            | Reddit           | 272,634   | 1,507   | /      |
| Open-Domain Summarization | WikiASP         | wiki             | 300,636   | 37,046  | 37,368 |
| multiple-choice           | MMLU            | -                | 99,842    | 1,531   | 14,042 |
| multiple-choice           | TruthfulQA      | wiki             | /         | 817     | /      |
| multiple-choice           | HellaSWAG       | ActivityNet      | 39,905    | 10,042  | /      |
| multiple-choice           | ARC             | -                | 3,370     | 869     | 3,548  |
| multiple-choice           | OpenBookQA      | -                | 4,957     | 500     | 500    |
| Fact Verification         | FEVER           | wiki             | 104,966   | 10,444  | /      |
| Dialog Generation         | WOW             | wiki             | 63,734    | 3,054   | /      |
| Entity Linking            | AIDA CoNll-yago | Freebase & wiki  | 18,395    | 4,784   | /      |
| Entity Linking            | WNED            | Wiki             | /         | 8,995   | /      |
| Slot Filling              | T-REx           | DBPedia          | 2,284,168 | 5,000   | /      |
| Slot Filling              | Zero-shot RE    | wiki             | 147,909   | 3,724   | /      |

### Document Corpus

Our toolkit supports jsonl format for retrieval document collections, with the following structure:

```jsonl
{"id":"0", "contents": "...."}
{"id":"1", "contents": "..."}
```
The `contents` key is essential for building the index. For documents that include both text and title, we recommend setting the value of `contents` to `{title}\n{text}`. The corpus file can also contain other keys to record additional characteristics of the documents.

In the academic research, Wikipedia and MS MARCO are the most commonly used retrieval document collections. For Wikipedia, we provide a [<u>comprehensive script</u>](./docs/process-wiki.md) to process any Wikipedia dump into a clean corpus. Additionally, various processed versions of the Wikipedia corpus are available in many works, and we have listed some reference links.


For MS MARCO, it is already processed upon release and can be directly downloaded from its [<u>hosting link</u>](https://huggingface.co/datasets/Tevatron/msmarco-passage-corpus) on Hugging Face.


## :raised_hands: Additional FAQs

- [How should I set different experimental parameters?](./docs/configuration.md)
- [How to build my own corpus, such as a specific segmented Wikipedia?](./docs/process-wiki.md) 
- [How to index my own corpus?](./docs/building-index.md)
- [How to reproduce supporting methods?](./docs/reproduce_experiment.md)

## :bookmark: License

FlashRAG is licensed under the [<u>MIT License</u>](./LICENSE).

## :star2: Citation
Please kindly cite our paper if helps your research:
```BibTex
@article{FlashRAG,
    author={Jiajie Jin and
            Yutao Zhu and
            Xinyu Yang and
            Chenghao Zhang and
            Zhicheng Dou},
    title={FlashRAG: A Modular Toolkit for Efficient Retrieval-Augmented Generation Research},
    journal={CoRR},
    volume={abs/2405.13576},
    year={2024},
    url={https://arxiv.org/abs/2405.13576},
    eprinttype={arXiv},
    eprint={2405.13576}
}
```<|MERGE_RESOLUTION|>--- conflicted
+++ resolved
@@ -60,13 +60,9 @@
 
 ## :page_with_curl: Changelog
 
-<<<<<<< HEAD
-[24/06/11] We have integrated `sentence transformers` in the retriever module. More retrievers can be used.
-
-[24/06/05] We have provided detailed document for reproducing existing methods (see [how to reproduce ](./docs/reproduce_experiment.md) and [baseline details](./docs/baseline_details.md)) and [<u>configurations settings</u>](./docs/configuration.md)
-=======
+[24/06/11] We have integrated `sentence transformers` in the retriever module. Now it's easier to use the retriever without setting pooling methods.
+
 [24/06/05] We have provided detailed document for reproducing existing methods (see [how to reproduce](./docs/reproduce_experiment.md) and [baseline details](./docs/baseline_details.md)) and [<u>configuration settings</u>](./docs/configuration.md).
->>>>>>> 29e92a10
 
 [24/06/02] We have provided an introduction of FlashRAG for beginners, see [<u>an introduction to flashrag</u>](./docs/introduction_for_beginners_en.md) ([<u>中文版</u>](./docs/introduction_for_beginners_zh.md)).
 
