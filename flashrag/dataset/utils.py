from typing import Dict, Any, Union
import numpy as np
from flashrag.dataset import Dataset


<<<<<<< HEAD
def convert_numpy(data: Any) -> Any:
    if isinstance(data, dict):
        return {key: convert_numpy(value) for key, value in data.items()}
    elif isinstance(data, list):
        return [convert_numpy(element) for element in data]
    elif isinstance(data, np.ndarray):
        return data.tolist()
    elif isinstance(data, (np.integer,)):
        return int(data)
    elif isinstance(data, (np.floating,)):
        return float(data)
    elif isinstance(data, (np.bool_)):
        return bool(data)
    elif isinstance(data, (np.str_)):
        return str(data)
=======
def convert_numpy(obj: Union[Dict, list, np.ndarray, np.generic]) -> Any:
    """Recursively convert numpy objects in nested dictionaries or lists to native Python types."""
    if isinstance(obj, dict):
        return {k: convert_numpy(v) for k, v in obj.items()}
    elif isinstance(obj, list):
        return [convert_numpy(i) for i in obj]
    elif isinstance(obj, np.ndarray):
        return obj.tolist()  # Convert numpy arrays to lists
    elif isinstance(obj, (np.integer, np.floating)):
        return obj.item()  # Convert numpy scalars to native Python scalars
    elif isinstance(obj, np.float32):
        return float(obj)
>>>>>>> 309c7b2e
    else:
        return data


def filter_dataset(dataset: Dataset, filter_func=None):
    if filter_func is None:
        return dataset
    data = dataset.data
    for item in data:
        if not filter_func(item):
            data.remove(item)
    return Dataset(config=dataset.config, data=data)


def split_dataset(dataset: Dataset, split_symbol: list):
    assert len(split_symbol) == len(dataset)

    data = dataset.data
    data_split = {symbol: [] for symbol in set(split_symbol)}
    for symbol in set(split_symbol):
        symbol_data = [x for x, x_symbol in zip(data, split_symbol) if x_symbol == symbol]
        data_split[symbol] = Dataset(config=dataset.config, data=symbol_data)

    return data_split


def merge_dataset(dataset_split: dict, split_symbol: list):
    assert len(split_symbol) == sum([len(data) for data in dataset_split.values()])
    dataset_split_iter = {symbol: iter(dataset.data) for symbol, dataset in dataset_split.items()}

    final_data = []
    for item_symbol in split_symbol:
        final_data.append(next(dataset_split_iter[item_symbol]))
    final_dataset = Dataset(config=list(dataset_split.values())[0].config, data=final_data)

    return final_dataset


def get_batch_dataset(dataset: Dataset, batch_size=16):
    data = dataset.data
    for idx in range(0, len(data), batch_size):
        batched_data = data[idx : idx + batch_size]
        batch_dataset = Dataset(config=dataset.config, data=batched_data)
        yield batch_dataset


def merge_batch_dataset(dataset_list: Dataset):
    dataset = dataset_list[0]
    total_data = []
    for batch_dataset in dataset_list:
        total_data.extend(batch_dataset.data)
    dataset = Dataset(config=dataset.config, data=total_data)
    return dataset
def remove_images(data: Any) -> Any:
    from PIL import Image
    from typing import Any
    if isinstance(data, dict):
        return {key: remove_images(value) 
                for key, value in data.items()
                if not isinstance(value, Image.Image)}
    elif isinstance(data, list):
        return [remove_images(element) 
                for element in data 
                if not isinstance(element, Image.Image)]
    elif isinstance(data, tuple):
        return tuple(remove_images(element) 
                     for element in data 
                     if not isinstance(element, Image.Image))
    elif isinstance(data, set):
        return {remove_images(element) 
                for element in data 
                if not isinstance(element, Image.Image)}
    else:
        return data


def clean_prompt_image(input):
    try:
        for message in input:
            if isinstance(message.get("content"), list):
                message["content"] = [item for item in message["content"] if item.get("type") != "image"]
        return input
    except:
        return input<|MERGE_RESOLUTION|>--- conflicted
+++ resolved
@@ -3,7 +3,6 @@
 from flashrag.dataset import Dataset
 
 
-<<<<<<< HEAD
 def convert_numpy(data: Any) -> Any:
     if isinstance(data, dict):
         return {key: convert_numpy(value) for key, value in data.items()}
@@ -19,23 +18,8 @@
         return bool(data)
     elif isinstance(data, (np.str_)):
         return str(data)
-=======
-def convert_numpy(obj: Union[Dict, list, np.ndarray, np.generic]) -> Any:
-    """Recursively convert numpy objects in nested dictionaries or lists to native Python types."""
-    if isinstance(obj, dict):
-        return {k: convert_numpy(v) for k, v in obj.items()}
-    elif isinstance(obj, list):
-        return [convert_numpy(i) for i in obj]
-    elif isinstance(obj, np.ndarray):
-        return obj.tolist()  # Convert numpy arrays to lists
-    elif isinstance(obj, (np.integer, np.floating)):
-        return obj.item()  # Convert numpy scalars to native Python scalars
-    elif isinstance(obj, np.float32):
-        return float(obj)
->>>>>>> 309c7b2e
     else:
         return data
-
 
 def filter_dataset(dataset: Dataset, filter_func=None):
     if filter_func is None:
