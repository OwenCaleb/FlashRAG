import json
import os
import warnings
from typing import Dict, Any, Union, List, Dict
import numpy as np
import datasets
import re
from transformers import AutoTokenizer, AutoModel, AutoConfig

def convert_numpy(obj: Union[Dict, list, np.ndarray, np.generic]) -> Any:
    """Recursively convert numpy objects in nested dictionaries or lists to native Python types."""
    if isinstance(obj, dict):
        return {k: convert_numpy(v) for k, v in obj.items()}
    elif isinstance(obj, list):
        return [convert_numpy(i) for i in obj]
    elif isinstance(obj, np.ndarray):
        return obj.tolist()  # Convert numpy arrays to lists
    elif isinstance(obj, (np.integer, np.floating)):
        return obj.item()  # Convert numpy scalars to native Python scalars
    elif isinstance(obj, np.float32):
        return float(obj)
    else:
        return obj  # Return the object as-is if it's neither a dict, list, nor numpy type


def judge_zh(input_str: str):
    assert isinstance(input_str, str), input_str
    if len(input_str) == 0:
        return False
    return bool(re.search(r'[\u4e00-\u9fff]', input_str))
def convert_numpy(obj: Union[Dict, list, np.ndarray, np.generic]) -> Any:
    """Recursively convert numpy objects in nested dictionaries or lists to native Python types."""
    if isinstance(obj, dict):
        return {k: convert_numpy(v) for k, v in obj.items()}
    elif isinstance(obj, list):
        return [convert_numpy(i) for i in obj]
    elif isinstance(obj, np.ndarray):
        return obj.tolist()  # Convert numpy arrays to lists
    elif isinstance(obj, (np.integer, np.floating)):
        return obj.item()  # Convert numpy scalars to native Python scalars
    elif isinstance(obj, np.float32):
        return float(obj)
    else:
        return obj  # Return the object as-is if it's neither a dict, list, nor numpy type
    
def load_model(model_path: str, use_fp16: bool = False):
    model_config = AutoConfig.from_pretrained(model_path, trust_remote_code=True)
    model = AutoModel.from_pretrained(model_path, trust_remote_code=True)
    model.eval()
    model.cuda()
    if use_fp16:
        model = model.half()
    tokenizer = AutoTokenizer.from_pretrained(model_path, use_fast=True, trust_remote_code=True)

    return model, tokenizer


def pooling(pooler_output, last_hidden_state, attention_mask=None, pooling_method="mean"):
<<<<<<< HEAD
    if last_hidden_state is None and pooling_method in ['mean', 'cls']:
        warnings.warn('last_hidden_state is None, using pooler_output instead.')
        pooling_method = 'pooler'
=======
    if last_hidden_state is None:
        warnings.warn("last_hidden_state is None, using pooler output")
        pooling_method = 'pooler'

>>>>>>> 309c7b2e
    if pooling_method == "mean":
        last_hidden = last_hidden_state.masked_fill(~attention_mask[..., None].bool(), 0.0)
        return last_hidden.sum(dim=1) / attention_mask.sum(dim=1)[..., None]
    elif pooling_method == "cls":
        return last_hidden_state[:, 0]
    elif pooling_method == "pooler":
        return pooler_output
    else:
        raise NotImplementedError("Pooling method not implemented!")


def set_default_instruction(model_name, is_query=True, is_zh=False):
    instruction = ""
    if "e5" in model_name.lower():
        if is_query:
            instruction = "query: "
        else:
            instruction = "passage: "

    if "bge" in model_name.lower():
        if is_query:
            if "zh" in model_name.lower() or is_zh:
                instruction = "为这个句子生成表示以用于检索相关文章："
            else:
                instruction = "Represent this sentence for searching relevant passages: "

    return instruction


def parse_query(model_name, query_list, instruction=None, is_query=True):
    """
    processing query for different encoders
    """

    if isinstance(query_list, str):
        query_list = [query_list]

    if instruction is not None:
        instruction = instruction.strip() + " "
    else:
        instruction = set_default_instruction(model_name, is_query=is_query, is_zh=judge_zh(query_list[0]))
    print(f"Use `{instruction}` as retreival instruction")
    if instruction == "":
        warnings.warn('Instruction is not set')

    query_list = [instruction + query for query in query_list]

    return query_list


def load_corpus(corpus_path: str):
    if corpus_path.endswith(".jsonl"):
        corpus = datasets.load_dataset('json', data_files=corpus_path, split="train")
    elif corpus_path.endswith(".parquet"):
        corpus = datasets.load_dataset('parquet', data_files=corpus_path, split="train")
        corpus = corpus.cast_column('image', datasets.Image())
    else:
        raise NotImplementedError("Corpus format not supported!")
    if 'contents' not in corpus.features:
        try:
            print("No `contents` field found in corpus, using `text` instead.")
            corpus = corpus.map(lambda x: {"contents": x["text"]})
        except:
            warnings.warn("No `contents` & `text` field found in corpus.")
    return corpus

def read_jsonl(file_path):
    with open(file_path, "r") as f:
        while True:
            new_line = f.readline()
            if not new_line:
                return
            new_item = json.loads(new_line)

            yield new_item


def load_docs(corpus, doc_idxs: List[int]):
    results = [corpus[int(idx)] for idx in doc_idxs]

    return results


def parse_image(image):
    from PIL import Image

    if isinstance(image, str):
        if image.startswith("http"):
            import requests

            image = Image.open(requests.get(image, stream=True).raw)
        else:
            image = Image.open(image)
    return image


def judge_image(x):
    from PIL import Image
    if isinstance(x, str):
        if x.startswith("http"):
            return True
        if os.path.exists(x):
            return True
    elif isinstance(x, Image.Image):
        return True
    else:
        warnings.warn('image type not supported')
    return False
    <|MERGE_RESOLUTION|>--- conflicted
+++ resolved
@@ -56,16 +56,10 @@
 
 
 def pooling(pooler_output, last_hidden_state, attention_mask=None, pooling_method="mean"):
-<<<<<<< HEAD
     if last_hidden_state is None and pooling_method in ['mean', 'cls']:
         warnings.warn('last_hidden_state is None, using pooler_output instead.')
         pooling_method = 'pooler'
-=======
-    if last_hidden_state is None:
-        warnings.warn("last_hidden_state is None, using pooler output")
-        pooling_method = 'pooler'
 
->>>>>>> 309c7b2e
     if pooling_method == "mean":
         last_hidden = last_hidden_state.masked_fill(~attention_mask[..., None].bool(), 0.0)
         return last_hidden.sum(dim=1) / attention_mask.sum(dim=1)[..., None]
