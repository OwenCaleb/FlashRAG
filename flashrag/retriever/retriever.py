--- conflicted
+++ resolved
@@ -155,11 +155,7 @@
             assert self.cache_path is not None
             with open(self.cache_path, "r") as f:
                 self.cache = json.load(f)
-<<<<<<< HEAD
         self.silent = self._config["silent_retrieval"] if "silent_retrieval" in self._config else False
-=======
-
->>>>>>> 7ce6139a
     def update_additional_setting(self):
         pass
 
@@ -381,26 +377,17 @@
     def load_model(self):
         if self.use_st:
             self.encoder = STEncoder(
-<<<<<<< HEAD
                 model_name = self.retrieval_method,
                 model_path = self._config["retrieval_model_path"],
                 max_length = self.query_max_length,
                 use_fp16 = self.use_fp16,
                 instruction = self.instruction,
                 silent = self.silent
-=======
-                model_name=self.retrieval_method,
-                model_path=self._config["retrieval_model_path"],
-                max_length=self.query_max_length,
-                use_fp16=self.use_fp16,
-                instruction=self.instruction,
->>>>>>> 7ce6139a
             )
         else:
             # check pooling method
             self._check_pooling_method(self.retrieval_model_path, self.pooling_method)
             self.encoder = Encoder(
-<<<<<<< HEAD
                 model_name = self.retrieval_method,
                 model_path = self.retreival_model_path,
                 pooling_method = self.pooling_method,
@@ -408,38 +395,6 @@
                 use_fp16 = self.use_fp16,
                 instruction = self.instruction,
                 silent = self.silent
-=======
-                model_name=self.retrieval_method,
-                model_path=self.retreival_model_path,
-                pooling_method=self.pooling_method,
-                max_length=self.query_max_length,
-                use_fp16=self.use_fp16,
-                instruction=self.instruction,
-            )
-
-    def _check_pooling_method(self, model_path, pooling_method):
-        try:
-            # read pooling method from 1_Pooling/config.json
-            pooling_config = json.load(open(os.path.join(model_path, "1_Pooling/config.json")))
-            for k, v in pooling_config.items():
-                if k.startswith("pooling_mode") and v == True:
-                    detect_pooling_method = k.split("pooling_mode_")[-1]
-                    if detect_pooling_method == "mean_tokens":
-                        detect_pooling_method = "mean"
-                    elif detect_pooling_method == "cls_token":
-                        detect_pooling_method = "cls"
-                    else:
-                        # raise warning: not implemented pooling method
-                        warnings.warn(f"Pooling method {detect_pooling_method} is not implemented.", UserWarning)
-                        detect_pooling_method = "mean"
-                    break
-        except:
-            detect_pooling_method = None
-
-        if detect_pooling_method is not None and detect_pooling_method != pooling_method:
-            warnings.warn(
-                f"Pooling method in model config file is {detect_pooling_method}, but the input is {pooling_method}. Please check carefully."
->>>>>>> 7ce6139a
             )
 
     def _search(self, query: str, num: int = None, return_score=False):
