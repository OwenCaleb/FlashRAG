--- conflicted
+++ resolved
@@ -156,6 +156,7 @@
             with open(self.cache_path, "r") as f:
                 self.cache = json.load(f)
         self.silent = self._config["silent_retrieval"] if "silent_retrieval" in self._config else False
+
     def update_additional_setting(self):
         pass
 
@@ -377,18 +378,17 @@
     def load_model(self):
         if self.use_st:
             self.encoder = STEncoder(
-                model_name = self.retrieval_method,
-                model_path = self._config["retrieval_model_path"],
-                max_length = self.query_max_length,
-                use_fp16 = self.use_fp16,
-                instruction = self.instruction,
-                silent = self.silent
+                model_name=self.retrieval_method,
+                model_path=self._config["retrieval_model_path"],
+                max_length=self.query_max_length,
+                use_fp16=self.use_fp16,
+                instruction=self.instruction,
+                silent=self.silent,
             )
         else:
             # check pooling method
             self._check_pooling_method(self.retrieval_model_path, self.pooling_method)
             self.encoder = Encoder(
-<<<<<<< HEAD
                 model_name=self.retrieval_method,
                 model_path=self.retrieval_model_path,
                 pooling_method=self.pooling_method,
@@ -419,15 +419,6 @@
         if detect_pooling_method is not None and detect_pooling_method != pooling_method:
             warnings.warn(
                 f"Pooling method in model config file is {detect_pooling_method}, but the input is {pooling_method}. Please check carefully."
-=======
-                model_name = self.retrieval_method,
-                model_path = self.retreival_model_path,
-                pooling_method = self.pooling_method,
-                max_length = self.query_max_length,
-                use_fp16 = self.use_fp16,
-                instruction = self.instruction,
-                silent = self.silent
->>>>>>> a5bf2033
             )
 
     def _search(self, query: str, num: int = None, return_score=False):
@@ -495,9 +486,7 @@
         self.batch_size = config["retrieval_batch_size"]
 
         self.encoder = ClipEncoder(
-            model_name=self.retrieval_method,
-            model_path=config["retrieval_model_path"],
-            silent=self.silent
+            model_name=self.retrieval_method, model_path=config["retrieval_model_path"], silent=self.silent
         )
 
     def _judge_input_modal(self, query):
